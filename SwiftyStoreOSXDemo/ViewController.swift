//
//  ViewController.swift
//  SwiftStoreOSXDemo
//
//  Created by phimage on 22/12/15.
//
// Permission is hereby granted, free of charge, to any person obtaining a copy
// of this software and associated documentation files (the "Software"), to deal
// in the Software without restriction, including without limitation the rights
// to use, copy, modify, merge, publish, distribute, sublicense, and/or sell
// copies of the Software, and to permit persons to whom the Software is
// furnished to do so, subject to the following conditions:
//
// The above copyright notice and this permission notice shall be included in
// all copies or substantial portions of the Software.
//
// THE SOFTWARE IS PROVIDED "AS IS", WITHOUT WARRANTY OF ANY KIND, EXPRESS OR
// IMPLIED, INCLUDING BUT NOT LIMITED TO THE WARRANTIES OF MERCHANTABILITY,
// FITNESS FOR A PARTICULAR PURPOSE AND NONINFRINGEMENT. IN NO EVENT SHALL THE
// AUTHORS OR COPYRIGHT HOLDERS BE LIABLE FOR ANY CLAIM, DAMAGES OR OTHER
// LIABILITY, WHETHER IN AN ACTION OF CONTRACT, TORT OR OTHERWISE, ARISING FROM,
// OUT OF OR IN CONNECTION WITH THE SOFTWARE OR THE USE OR OTHER DEALINGS IN
// THE SOFTWARE.

import Cocoa
import StoreKit
import SwiftyStoreKit

enum RegisteredPurchase : String {
    
    case purchase1 = "purchase1"
    case purchase2 = "purchase2"
    case nonConsumablePurchase = "nonConsumablePurchase"
    case consumablePurchase = "consumablePurchase"
    case autoRenewablePurchase = "autoRenewablePurchase"
    case nonRenewingPurchase = "nonRenewingPurchase"
    
}

class ViewController: NSViewController {

    let AppBundleId = "com.musevisions.OSX.SwiftyStoreKit"
    
    let Purchase1 = RegisteredPurchase.purchase1
    let Purchase2 = RegisteredPurchase.autoRenewablePurchase

    // MARK: actions
    @IBAction func getInfo1(_ sender: AnyObject?) {
        getInfo(Purchase1)
    }
    @IBAction func purchase1(_ sender: AnyObject?) {
        purchase(Purchase1)
    }
    @IBAction func verifyPurchase1(_ sender: AnyObject?) {
        verifyPurchase(Purchase1)
    }

    @IBAction func getInfo2(_ sender: AnyObject?) {
        getInfo(Purchase2)
    }
    @IBAction func purchase2(_ sender: AnyObject?) {
        purchase(Purchase2)
    }
    @IBAction func verifyPurchase2(_ sender: AnyObject?) {
        verifyPurchase(Purchase2)
    }

    func getInfo(_ purchase: RegisteredPurchase) {

        SwiftyStoreKit.retrieveProductsInfo([AppBundleId + "." + purchase.rawValue]) { result in

            self.showAlert(self.alertForProductRetrievalInfo(result))
        }
    }

    func purchase(_ purchase: RegisteredPurchase) {

        SwiftyStoreKit.purchaseProduct(AppBundleId + "." + purchase.rawValue) { result in

            self.showAlert(self.alertForPurchaseResult(result))
        }
    }

    @IBAction func restorePurchases(_ sender: AnyObject?) {

        SwiftyStoreKit.restorePurchases() { results in
            
            self.showAlert(self.alertForRestorePurchases(results))
        }
    }

    @IBAction func verifyReceipt(_ sender: AnyObject?) {

        SwiftyStoreKit.verifyReceipt() { result in

            self.showAlert(self.alertForVerifyReceipt(result)) { response in

                SwiftyStoreKit.refreshReceipt()
            }
        }
    }

    func verifyPurchase(_ purchase: RegisteredPurchase) {
        
        SwiftyStoreKit.verifyReceipt() { result in
            
            switch result {
            case .success(let receipt):
                
                let productId = self.AppBundleId + "." + purchase.rawValue
                
                // Specific behaviour for AutoRenewablePurchase
                if purchase == .autoRenewablePurchase {
                    let purchaseResult = SwiftyStoreKit.verifySubscription(
                        productId: productId,
                        inReceipt: receipt,
                        validUntil: Date()
                    )
                    self.showAlert(self.alertForVerifySubscription(purchaseResult))
                }
                else {
                    let purchaseResult = SwiftyStoreKit.verifyPurchase(
                        productId: productId,
                        inReceipt: receipt
                    )
                    self.showAlert(self.alertForVerifyPurchase(purchaseResult))
                }
                            
            case .error(_):
                self.showAlert(self.alertForVerifyReceipt(result))
            }
        }
    }
    


}

// MARK: User facing alerts
extension ViewController {
    
    func alertWithTitle(_ title: String, message: String) -> NSAlert {
        
        let alert: NSAlert = NSAlert()
        alert.messageText = title
        alert.informativeText = message
        alert.alertStyle = NSAlertStyle.informational
        return alert
    }
    func showAlert(_ alert: NSAlert, handler: ((NSModalResponse) -> Void)? = nil) {
        
        if let window = NSApplication.shared().keyWindow {
            alert.beginSheetModal(for: window)  { (response: NSModalResponse) in
                handler?(response)
            }
        } else {
            let response = alert.runModal()
            handler?(response)
        }
    }

    func alertForProductRetrievalInfo(_ result: SwiftyStoreKit.RetrieveResults) -> NSAlert {
        
        if let product = result.retrievedProducts.first {
<<<<<<< HEAD
            let priceString = NumberFormatter.localizedString(from: product.price, number: .currency)
            return alertWithTitle(product.localizedTitle, message: "\(product.localizedDescription) - \(priceString)")
=======
            let numberFormatter = NSNumberFormatter()
            numberFormatter.locale = product.priceLocale
            numberFormatter.numberStyle = .CurrencyStyle
            let priceString = numberFormatter.stringFromNumber(product.price ?? 0) ?? ""
            return alertWithTitle(product.localizedTitle ?? "no title", message: "\(product.localizedDescription) - \(priceString)")
>>>>>>> e479b888
        }
        else if let invalidProductId = result.invalidProductIDs.first {
            return alertWithTitle("Could not retrieve product info", message: "Invalid product identifier: \(invalidProductId)")
        }
        else {
            let errorString = result.error?.localizedDescription ?? "Unknown error. Please contact support"
            return alertWithTitle("Could not retrieve product info", message: errorString)
        }
    }
    
    func alertForPurchaseResult(_ result: SwiftyStoreKit.PurchaseResult) -> NSAlert {

        switch result {
        case .success(let productId):
            print("Purchase Success: \(productId)")
            return alertWithTitle("Thank You", message: "Purchase completed")
        case .error(let error):
            print("Purchase Failed: \(error)")
            switch error {
            case .failed(let error):
                if (error as NSError).domain == SKErrorDomain {
                    return alertWithTitle("Purchase failed", message: "Please check your Internet connection or try again later")
                }
                return alertWithTitle("Purchase failed", message: "Unknown error. Please contact support")
            case .invalidProductId(let productId):
                return alertWithTitle("Purchase failed", message: "\(productId) is not a valid product identifier")
            case .noProductIdentifier:
                return alertWithTitle("Purchase failed", message: "Product not found")
            case .paymentNotAllowed:
                return alertWithTitle("Payments not enabled", message: "You are not allowed to make payments")
            }
        }
    }
    
    func alertForRestorePurchases(_ results: SwiftyStoreKit.RestoreResults) -> NSAlert {
        
        if results.restoreFailedProducts.count > 0 {
            print("Restore Failed: \(results.restoreFailedProducts)")
            return alertWithTitle("Restore failed", message: "Unknown error. Please contact support")
        }
        else if results.restoredProductIds.count > 0 {
            print("Restore Success: \(results.restoredProductIds)")
            return alertWithTitle("Purchases Restored", message: "All purchases have been restored")
        }
        else {
            print("Nothing to Restore")
            return alertWithTitle("Nothing to restore", message: "No previous purchases were found")
        }
    }
    
    func alertForVerifyReceipt(_ result: SwiftyStoreKit.VerifyReceiptResult) -> NSAlert {

        switch result {
        case .success(let receipt):
            print("Verify receipt Success: \(receipt)")
            return self.alertWithTitle("Receipt verified", message: "Receipt verified remotly")
        case .error(let error):
            print("Verify receipt Failed: \(error)")
            return self.alertWithTitle("Receipt verification failed", message: "The application will exit to create receipt data. You must have signed the application with your developer id to test and be outside of XCode")
        }
    }
    
    func alertForVerifySubscription(_ result: SwiftyStoreKit.VerifySubscriptionResult) -> NSAlert {
        
        switch result {
        case .purchased(let expiresDate):
            print("Product is valid until \(expiresDate)")
            return alertWithTitle("Product is purchased", message: "Product is valid until \(expiresDate)")
        case .expired(let expiresDate):
            print("Product is expired since \(expiresDate)")
            return alertWithTitle("Product expired", message: "Product is expired since \(expiresDate)")
        case .notPurchased:
            print("This product has never been purchased")
            return alertWithTitle("Not purchased", message: "This product has never been purchased")
        }
    }


    func alertForVerifyPurchase(_ result: SwiftyStoreKit.VerifyPurchaseResult) -> NSAlert {
        
        switch result {
        case .purchased:
            print("Product is purchased")
            return alertWithTitle("Product is purchased", message: "Product will not expire")
        case .notPurchased:
            print("This product has never been purchased")
            return alertWithTitle("Not purchased", message: "This product has never been purchased")
        }
    }
}
<|MERGE_RESOLUTION|>--- conflicted
+++ resolved
@@ -162,16 +162,11 @@
     func alertForProductRetrievalInfo(_ result: SwiftyStoreKit.RetrieveResults) -> NSAlert {
         
         if let product = result.retrievedProducts.first {
-<<<<<<< HEAD
-            let priceString = NumberFormatter.localizedString(from: product.price, number: .currency)
+            let numberFormatter = NumberFormatter()
+            numberFormatter.locale = product.priceLocale
+            numberFormatter.numberStyle = .currency
+            let priceString = numberFormatter.string(from: product.price)
             return alertWithTitle(product.localizedTitle, message: "\(product.localizedDescription) - \(priceString)")
-=======
-            let numberFormatter = NSNumberFormatter()
-            numberFormatter.locale = product.priceLocale
-            numberFormatter.numberStyle = .CurrencyStyle
-            let priceString = numberFormatter.stringFromNumber(product.price ?? 0) ?? ""
-            return alertWithTitle(product.localizedTitle ?? "no title", message: "\(product.localizedDescription) - \(priceString)")
->>>>>>> e479b888
         }
         else if let invalidProductId = result.invalidProductIDs.first {
             return alertWithTitle("Could not retrieve product info", message: "Invalid product identifier: \(invalidProductId)")
