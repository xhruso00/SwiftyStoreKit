![](https://github.com/bizz84/SwiftyStoreKit/raw/master/SwiftyStoreKit-logo.png)

[![License](https://img.shields.io/badge/license-MIT-blue.svg?style=flat)](http://mit-license.org)
[![Platform](http://img.shields.io/badge/platform-ios%20%7C%20macos%20%7C%20tvos-lightgrey.svg?style=flat)](https://developer.apple.com/resources/)
[![Language](https://img.shields.io/badge/swift-3.0-orange.svg)](https://developer.apple.com/swift)
[![Build](https://img.shields.io/travis/bizz84/SwiftyStoreKit.svg?style=flat)](https://travis-ci.org/bizz84/SwiftyStoreKit)
[![Issues](https://img.shields.io/github/issues/bizz84/SwiftyStoreKit.svg?style=flat)](https://github.com/bizz84/SwiftyStoreKit/issues)
[![Cocoapod](http://img.shields.io/cocoapods/v/SwiftyStoreKit.svg?style=flat)](http://cocoadocs.org/docsets/SwiftyStoreKit/)
[![Carthage compatible](https://img.shields.io/badge/Carthage-compatible-4BC51D.svg?style=flat)](https://github.com/Carthage/Carthage)
[![Downloads](https://img.shields.io/cocoapods/dm/SwiftyStoreKit.svg)](https://cocoapods.org/pods/SwiftyStoreKit)
[![Twitter](https://img.shields.io/badge/twitter-@biz84-blue.svg?maxAge=2592000)](http://twitter.com/biz84)

SwiftyStoreKit is a lightweight In App Purchases framework for iOS 8.0+, tvOS 9.0+ and macOS 10.10+.

### Preview

<img src="https://github.com/bizz84/SwiftyStoreKit/raw/master/Screenshots/Preview.jpg" width="320">

### Note from the Author

I started [**Coding with Flutter**](https://www.youtube.com/playlist?list=PLNnAcB93JKV9iZ2cwk9MEx3_JG8BRikMP), a YouTube video series on building apps with Flutter. Interested? [**Subscribe here**](https://mailchi.mp/908b29bd9311/coding-with-flutter).

### Like SwiftyStoreKit? Please consider [becoming a Patron](https://www.patreon.com/biz84).

## Content

- [Installation](#installation)
	- [CocoaPods](#cocoapods)
	- [Carthage](#carthage)
- [Features](#features)
- [Contributing](#contributing)
- [App startup](#app-startup)
	- [Complete Transactions](#complete-transactions)
- [Purchases](#purchases)
	- [Retrieve products info](#retrieve-products-info)
	- [Purchase a product (given a product id)](#purchase-a-product-given-a-product-id)
	- [Purchase a product (given a SKProduct)](#purchase-a-product-given-a-skproduct)
	- [Handle purchases started on the App Store (iOS 11)](#handle-purchases-started-on-the-app-store-ios-11)
	- [Restore previous purchases](#restore-previous-purchases)
	- [Downloading content hosted with Apple](#downloading-content-hosted-with-apple)
- [Receipt verification](#receipt-verification)
	- [Retrieve local receipt (encrypted)](#retrieve-local-receipt-encrypted)
	- [Fetch receipt (encrypted)](#fetch-receipt-encrypted)
	- [Verify Receipt](#verify-receipt)
- [Verifying purchases and subscriptions](#verifying-purchases-and-subscriptions)
	- [Verify Purchase](#verify-purchase)
	- [Verify Subscription](#verify-subscription)
	- [Subscription Groups](#subscription-groups)
- [Notes](#notes)
- [Change Log](#change-log)
- [Sample Code](#sample-code)
- [Essential Reading](#essential-reading)
	- [Troubleshooting](#troubleshooting)
- [Video Tutorials](#video-tutorials)
- [Payment flows: implementation details](#payment-flows-implementation-details)
- [Credits](#credits)
- [Apps using SwiftyStoreKit](#apps-using-swiftystorekit)
- [License](#license)
	
## Installation

### CocoaPods

SwiftyStoreKit can be installed as a [CocoaPod](https://cocoapods.org/) and builds as a Swift framework. To install, include this in your Podfile.

```ruby
use_frameworks!

pod 'SwiftyStoreKit'
```
Once installed, just ```import SwiftyStoreKit``` in your classes and you're good to go.

### Carthage

To integrate SwiftyStoreKit into your Xcode project using [Carthage](https://github.com/Carthage/Carthage), specify it in your Cartfile:

```ogdl
github "bizz84/SwiftyStoreKit"
```

**NOTE**: Please ensure that you have the [latest](https://github.com/Carthage/Carthage/releases) Carthage installed.

## Features

- Super easy to use block based API
- Support for consumable, non-consumable in-app purchases
- Support for free, auto-renewable and non-renewing subscriptions
- Support for in-app purchases started in the App Store (iOS 11)
- Remote receipt verification
- Verify purchases, subscriptions, subscription groups
- Downloading content hosted with Apple
- iOS, tvOS and macOS compatible

## Contributing

#### Got issues / pull requests / want to contribute? [Read here](CONTRIBUTING.md).


## App startup

### Complete Transactions

Apple recommends to register a transaction observer [as soon as the app starts](https://developer.apple.com/library/ios/technotes/tn2387/_index.html):
> Adding your app's observer at launch ensures that it will persist during all launches of your app, thus allowing your app to receive all the payment queue notifications.

SwiftyStoreKit supports this by calling `completeTransactions()` when the app starts:

```swift
func application(application: UIApplication, didFinishLaunchingWithOptions launchOptions: [NSObject: AnyObject]?) -> Bool {
	// see notes below for the meaning of Atomic / Non-Atomic
	SwiftyStoreKit.completeTransactions(atomically: true) { purchases in
	    for purchase in purchases {
	        switch purchase.transaction.transactionState {
	        case .purchased, .restored:
	            if purchase.needsFinishTransaction {
	                // Deliver content from server, then:
	                SwiftyStoreKit.finishTransaction(purchase.transaction)
	            }
	            // Unlock content
	        case .failed, .purchasing, .deferred:
	            break // do nothing
	        }
	    }
	}
    return true
}
```

If there are any pending transactions at this point, these will be reported by the completion block so that the app state and UI can be updated.

If there are no pending transactions, the completion block will **not** be called.

Note that `completeTransactions()` **should only be called once** in your code, in `application(:didFinishLaunchingWithOptions:)`.

## Purchases

### Retrieve products info
```swift
SwiftyStoreKit.retrieveProductsInfo(["com.musevisions.SwiftyStoreKit.Purchase1"]) { result in
    if let product = result.retrievedProducts.first {
        let priceString = product.localizedPrice!
        print("Product: \(product.localizedDescription), price: \(priceString)")
    }
    else if let invalidProductId = result.invalidProductIDs.first {
        print("Invalid product identifier: \(invalidProductId)")
    }
    else {
        print("Error: \(result.error)")
    }
}
```

### Purchase a product (given a product id)

* **Atomic**: to be used when the content is delivered immediately.

```swift
SwiftyStoreKit.purchaseProduct("com.musevisions.SwiftyStoreKit.Purchase1", quantity: 1, atomically: true) { result in
    switch result {
    case .success(let purchase):
        print("Purchase Success: \(purchase.productId)")
    case .error(let error):
        switch error.code {
        case .unknown: print("Unknown error. Please contact support")
        case .clientInvalid: print("Not allowed to make the payment")
        case .paymentCancelled: break
        case .paymentInvalid: print("The purchase identifier was invalid")
        case .paymentNotAllowed: print("The device is not allowed to make the payment")
        case .storeProductNotAvailable: print("The product is not available in the current storefront")
        case .cloudServicePermissionDenied: print("Access to cloud service information is not allowed")
        case .cloudServiceNetworkConnectionFailed: print("Could not connect to the network")
        case .cloudServiceRevoked: print("User has revoked permission to use this cloud service")
        default: print((error as NSError).localizedDescription)
        }
    }
}
```

* **Non-Atomic**: to be used when the content is delivered by the server.

```swift
SwiftyStoreKit.purchaseProduct("com.musevisions.SwiftyStoreKit.Purchase1", quantity: 1, atomically: false) { result in
    switch result {
    case .success(let product):
        // fetch content from your server, then:
        if product.needsFinishTransaction {
            SwiftyStoreKit.finishTransaction(product.transaction)
        }
        print("Purchase Success: \(product.productId)")
    case .error(let error):
        switch error.code {
        case .unknown: print("Unknown error. Please contact support")
        case .clientInvalid: print("Not allowed to make the payment")
        case .paymentCancelled: break
        case .paymentInvalid: print("The purchase identifier was invalid")
        case .paymentNotAllowed: print("The device is not allowed to make the payment")
        case .storeProductNotAvailable: print("The product is not available in the current storefront")
        case .cloudServicePermissionDenied: print("Access to cloud service information is not allowed")
        case .cloudServiceNetworkConnectionFailed: print("Could not connect to the network")
        case .cloudServiceRevoked: print("User has revoked permission to use this cloud service")
        default: print((error as NSError).localizedDescription)
        }
    }
}
```

### Purchase a product (given a SKProduct)

This is a variant of the method above that can be used to purchase a product when the corresponding `SKProduct` has already been retrieved with `retrieveProductsInfo`: 

```swift
SwiftyStoreKit.retrieveProductsInfo(["com.musevisions.SwiftyStoreKit.Purchase1"]) { result in
    if let product = result.retrievedProducts.first {
        SwiftyStoreKit.purchaseProduct(product, quantity: 1, atomically: true) { result in
            // handle result (same as above)
        }
    }
}
```

Using this `purchaseProduct` method guarantees that only one network call is made to StoreKit to perform the purchase, as opposed to one call to get the product and another to perform the purchase.

### Handle purchases started on the App Store (iOS 11)

iOS 11 adds a new delegate method on `SKPaymentTransactionObserver`:

```swift
@available(iOS 11.0, *)
optional public func paymentQueue(_ queue: SKPaymentQueue, shouldAddStorePayment payment: SKPayment, for product: SKProduct) -> Bool
```

From [Apple Docs](https://developer.apple.com/documentation/storekit/skpaymenttransactionobserver/2877502-paymentqueue):

> This delegate method is called when the user has started an in-app purchase in the App Store, and is continuing the transaction in your app. Specifically, if your app is already installed, the method is called automatically.
If your app is not yet installed when the user starts the in-app purchase in the App Store, the user gets a notification when the app installation is complete. This method is called when the user taps the notification. Otherwise, if the user opens the app manually, this method is called only if the app is opened soon after the purchase was started.

SwiftyStoreKit supports this with a new handler, called like this:

```swift
SwiftyStoreKit.shouldAddStorePaymentHandler = { payment, product in
    // return true if the content can be delivered by your app
    // return false otherwise
}
```

To test this in sandbox mode, open this URL in Safari:

```
itms-services://?action=purchaseIntent&bundleId=com.example.app&productIdentifier=product_name
```

More information on the [WWDC17 session What's New in StoreKit](https://developer.apple.com/videos/play/wwdc2017/303)
([slide number 165](https://devstreaming-cdn.apple.com/videos/wwdc/2017/303f0u5froddl13/303/303_whats_new_in_storekit.pdf) shows the link above).

### Restore previous purchases

According to [Apple - Restoring Purchased Products](https://developer.apple.com/library/content/documentation/NetworkingInternet/Conceptual/StoreKitGuide/Chapters/Restoring.html#//apple_ref/doc/uid/TP40008267-CH8-SW9):

> In most cases, all your app needs to do is refresh its receipt and deliver the products in its receipt. The refreshed receipt contains a record of the user’s purchases in this app, on this device or any other device.

> Restoring completed transactions creates a new transaction for every completed transaction the user made, essentially replaying history for your transaction queue observer.

See the **Receipt Verification** section below for how to restore previous purchases using the receipt.

This section shows how to restore completed transactions with the `restorePurchases` method instead. When successful, the method returns all non-consumable purchases, as well as all auto-renewable subscription purchases, **regardless of whether they are expired or not**.

* **Atomic**: to be used when the content is delivered immediately.

```swift
SwiftyStoreKit.restorePurchases(atomically: true) { results in
    if results.restoreFailedPurchases.count > 0 {
        print("Restore Failed: \(results.restoreFailedPurchases)")
    }
    else if results.restoredPurchases.count > 0 {
        print("Restore Success: \(results.restoredPurchases)")
    }
    else {
        print("Nothing to Restore")
    }
}
```

* **Non-Atomic**: to be used when the content is delivered by the server.

```swift
SwiftyStoreKit.restorePurchases(atomically: false) { results in
    if results.restoreFailedPurchases.count > 0 {
        print("Restore Failed: \(results.restoreFailedPurchases)")
    }
    else if results.restoredPurchases.count > 0 {
        for purchase in results.restoredPurchases {
            // fetch content from your server, then:
            if purchase.needsFinishTransaction {
                SwiftyStoreKit.finishTransaction(purchase.transaction)
            }
        }
        print("Restore Success: \(results.restoredPurchases)")
    }
    else {
        print("Nothing to Restore")
    }
}
```

#### What does atomic / non-atomic mean?

When you purchase a product the following things happen:

* A payment is added to the payment queue for your IAP.
* When the payment has been processed with Apple, the payment queue is updated so that the appropriate transaction can be handled.
* If the transaction state is **purchased** or **restored**, the app can unlock the functionality purchased by the user.
* The app should call `finishTransaction(_:)` to complete the purchase.

This is what is [recommended by Apple](https://developer.apple.com/reference/storekit/skpaymentqueue/1506003-finishtransaction):

> Your application should call `finishTransaction(_:)` only after it has successfully processed the transaction and unlocked the functionality purchased by the user.

* A purchase is **atomic** when the app unlocks the functionality purchased by the user immediately and call `finishTransaction(_:)` at the same time. This is desirable if you're unlocking functionality that is already inside the app.

* In cases when you need to make a request to your own server in order to unlock the functionality, you can use a **non-atomic** purchase instead.

* **Note**: SwiftyStoreKit doesn't yet support downloading content hosted by Apple for non-consumable products. See [this feature request](https://github.com/bizz84/SwiftyStoreKit/issues/128).

SwiftyStoreKit provides three operations that can be performed **atomically** or **non-atomically**:

* Making a purchase
* Restoring purchases
* Completing transactions on app launch

### Downloading content hosted with Apple

Quoting Apple Docs:

> When you create a product in iTunes Connect, you can associate one or more pieces of downloadable content with it. At runtime, when a product is purchased by a user, your app uses SKDownload objects to download the content from the App Store.

> Your app never directly creates a SKDownload object. Instead, after a payment is processed, your app reads the transaction object’s downloads property to retrieve an array of SKDownload objects associated with the transaction.

> To download the content, you queue a download object on the payment queue and wait for the content to be downloaded. After a download completes, read the download object’s contentURL property to get a URL to the downloaded content. Your app must process the downloaded file before completing the transaction. For example, it might copy the file into a directory whose contents are persistent. When all downloads are complete, you finish the transaction. After the transaction is finished, the download objects cannot be queued to the payment queue and any URLs to the downloaded content are invalid.

To start the downloads (this can be done in `purchaseProduct()`, `completeTransactions()` or `restorePurchases()`):

```swift
SwiftyStoreKit.purchaseProduct("com.musevisions.SwiftyStoreKit.Purchase1", quantity: 1, atomically: false) { result in
    switch result {
    case .success(let product):
        let downloads = purchase.transaction.downloads
        if !downloads.isEmpty {
            SwiftyStoreKit.start(downloads)
        }
    case .error(let error):
        print("\(error)")
    }
}
```

To check the updated downloads, setup a `updatedDownloadsHandler` block in your AppDelegate:

```swift
SwiftyStoreKit.updatedDownloadsHandler = { downloads in

    // contentURL is not nil if downloadState == .finished
    let contentURLs = downloads.flatMap { $0.contentURL }
    if contentURLs.count == downloads.count {
        // process all downloaded files, then finish the transaction
        SwiftyStoreKit.finishTransaction(downloads[0].transaction)
    }
}
```

To control the state of the downloads, SwiftyStoreKit offers `start()`, `pause()`, `resume()`, `cancel()` methods.

## Receipt verification

According to [Apple - Delivering Products](https://developer.apple.com/library/content/documentation/NetworkingInternet/Conceptual/StoreKitGuide/Chapters/DeliverProduct.html#//apple_ref/doc/uid/TP40008267-CH5-SW4):

> The app receipt contains a record of the user’s purchases, cryptographically signed by Apple. For more information, see [Receipt Validation Programming Guide](https://developer.apple.com/library/content/releasenotes/General/ValidateAppStoreReceipt/Introduction.html#//apple_ref/doc/uid/TP40010573).

> Information about consumable products is added to the receipt when they’re paid for and remains in the receipt until you finish the transaction. After you finish the transaction, this information is removed the next time the receipt is updated—for example, the next time the user makes a purchase.

> Information about all other kinds of purchases is added to the receipt when they’re paid for and remains in the receipt indefinitely.

When an app is first installed, the app receipt is missing.

As soon as a user completes a purchase or restores purchases, StoreKit creates and stores the receipt locally as a file, located by `Bundle.main.appStoreReceiptURL`.

### Retrieve local receipt (encrypted)

This helper can be used to retrieve the (encrypted) local receipt data:

```swift
let receiptData = SwiftyStoreKit.localReceiptData
let receiptString = receiptData.base64EncodedString(options: [])
// do your receipt validation here
```

However, the receipt file may be missing or outdated.

### Fetch receipt (encrypted)

Use this method to get the updated receipt:

```swift
SwiftyStoreKit.fetchReceipt(forceRefresh: true) { result in
    switch result {
    case .success(let receiptData):
        let encryptedReceipt = receiptData.base64EncodedString(options: [])
        print("Fetch receipt success:\n\(encryptedReceipt)")
    case .error(let error):
        print("Fetch receipt failed: \(error)")
    }
}
```

This method works as follows:

* If `forceRefresh = false`, it returns the local receipt from file, or refreshes it if missing.
* If `forceRefresh = true`, it always refreshes the receipt regardless.

**Notes**

* If the local receipt is missing or `forceRefresh = true` when calling `fetchReceipt`, a network call is made to refresh it.
* If the user is not logged to the App Store, StoreKit will present a popup asking to **Sign In to the iTunes Store**.
* If the user enters valid credentials, the receipt will be refreshed.
* If the user cancels, receipt refresh will fail with a **Cannot connect to iTunes Store** error.

If `fetchReceipt` is successful, it will return the **encrypted** receipt as a string. For this reason, a **validation** step is needed to get all the receipt fields in readable form. This can be done in various ways:

1. Validate with Apple via the `AppleReceiptValidator` (see [`verifyReceipt`](#verify-receipt) below).
2. Perform local receipt validation (see [#101](https://github.com/bizz84/SwiftyStoreKit/issues/101)).
3. Post the receipt data and validate on server.

### Verify Receipt

Use this method to (optionally) refresh the receipt and perform validation in one step.

```swift
let appleValidator = AppleReceiptValidator(service: .production, sharedSecret: "your-shared-secret")
SwiftyStoreKit.verifyReceipt(using: appleValidator, forceRefresh: false) { result in
    switch result {
    case .success(let receipt):
        print("Verify receipt success: \(receipt)")
    case .error(let error):
        print("Verify receipt failed: \(error)")
    }
}
```

**Notes**

* This method is based on `fetchReceipt`, and the same refresh logic discussed above applies. 
* `AppleReceiptValidator` is a **reference implementation** that validates the receipt with Apple and results in a network call. _This is prone to man-in-the-middle attacks._
* You should implement your secure logic by validating your receipt locally, or sending the encrypted receipt data and validating it in your server.
* Local receipt validation is not implemented (see [issue #101](https://github.com/bizz84/SwiftyStoreKit/issues/101) for details).
* You can implement your own receipt validator by conforming to the `ReceiptValidator` protocol and passing it to `verifyReceipt`.

## Verifying purchases and subscriptions

Once you have retrieved the receipt using the `verifyReceipt` method, you can verify your purchases and subscriptions by product identifier.

Verifying multiple purchases and subscriptions in one call is not yet supported (see [issue #194](https://github.com/bizz84/SwiftyStoreKit/issues/194) for more details).

If you need to verify multiple purchases / subscriptions, you can either:

* manually parse the receipt dictionary returned by `verifyReceipt`
* call `verifyPurchase` or `verifySubscription` multiple times with different product identifiers

### Verify Purchase

```swift
let appleValidator = AppleReceiptValidator(service: .production, sharedSecret: "your-shared-secret")
SwiftyStoreKit.verifyReceipt(using: appleValidator) { result in
    switch result {
    case .success(let receipt):
        let productId = "com.musevisions.SwiftyStoreKit.Purchase1"
        // Verify the purchase of Consumable or NonConsumable
        let purchaseResult = SwiftyStoreKit.verifyPurchase(
            productId: productId,
            inReceipt: receipt)
            
        switch purchaseResult {
        case .purchased(let receiptItem):
            print("\(productId) is purchased: \(receiptItem)")
        case .notPurchased:
            print("The user has never purchased \(productId)")
        }
    case .error(let error):
        print("Receipt verification failed: \(error)")
    }
}
```

Note that for consumable products, the receipt will only include the information for a couple of minutes after the purchase.

### Verify Subscription

This can be used to check if a subscription was previously purchased, and whether it is still active or if it's expired.

From [Apple - Working with Subscriptions](https://developer.apple.com/library/content/documentation/NetworkingInternet/Conceptual/StoreKitGuide/Chapters/Subscriptions.html#//apple_ref/doc/uid/TP40008267-CH7-SW6):

> keep a record of the date that each piece of content is published. Read the Original Purchase Date and Subscription Expiration Date field from each receipt entry to determine the start and end dates of the subscription.

When one or more subscriptions are found for a given product id, they are returned as a `ReceiptItem` array ordered by `expiryDate`, with the first one being the newest.

```swift
let appleValidator = AppleReceiptValidator(service: .production, sharedSecret: "your-shared-secret")
SwiftyStoreKit.verifyReceipt(using: appleValidator) { result in
    switch result {
    case .success(let receipt):
        let productId = "com.musevisions.SwiftyStoreKit.Subscription"
        // Verify the purchase of a Subscription
        let purchaseResult = SwiftyStoreKit.verifySubscription(
            ofType: .autoRenewable, // or .nonRenewing (see below)
            productId: productId,
            inReceipt: receipt)
            
        switch purchaseResult {
        case .purchased(let expiryDate, let items):
            print("\(productId) is valid until \(expiryDate)\n\(items)\n")
        case .expired(let expiryDate, let items):
            print("\(productId) is expired since \(expiryDate)\n\(items)\n")
        case .notPurchased:
            print("The user has never purchased \(productId)")
        }

    case .error(let error):
        print("Receipt verification failed: \(error)")
    }
}
```

#### Auto-Renewable
```swift
let purchaseResult = SwiftyStoreKit.verifySubscription(
            ofType: .autoRenewable,
            productId: "com.musevisions.SwiftyStoreKit.Subscription",
            inReceipt: receipt)
```

#### Non-Renewing
```swift
// validDuration: time interval in seconds
let purchaseResult = SwiftyStoreKit.verifySubscription(
            ofType: .nonRenewing(validDuration: 3600 * 24 * 30),
            productId: "com.musevisions.SwiftyStoreKit.Subscription",
            inReceipt: receipt)
```

**Notes**

* The expiration dates are calculated against the receipt date. This is the date of the last successful call to `verifyReceipt`.
* When purchasing subscriptions in sandbox mode, the expiry dates are set just minutes after the purchase date for testing purposes.

#### Purchasing and verifying a subscription 

The `verifySubscription` method can be used together with the `purchaseProduct` method to purchase a subscription and check its expiration date, like so:

```swift
let productId = "your-product-id"
SwiftyStoreKit.purchaseProduct(productId, atomically: true) { result in
    
    if case .success(let purchase) = result {
        // Deliver content from server, then:
        if purchase.needsFinishTransaction {
            SwiftyStoreKit.finishTransaction(purchase.transaction)
        }
        
        let appleValidator = AppleReceiptValidator(service: .production, sharedSecret: "your-shared-secret")
        SwiftyStoreKit.verifyReceipt(using: appleValidator) { result in
            
            if case .success(let receipt) = result {
                let purchaseResult = SwiftyStoreKit.verifySubscription(
                    ofType: .autoRenewable,
                    productId: productId,
                    inReceipt: receipt)
                
                switch purchaseResult {
                case .purchased(let expiryDate, let receiptItems):
                    print("Product is valid until \(expiryDate)")
                case .expired(let expiryDate, let receiptItems):
                    print("Product is expired since \(expiryDate)")
                case .notPurchased:
                    print("This product has never been purchased")
                }

            } else {
                // receipt verification error
            }
        }
    } else {
        // purchase error
    }
}
```

### Subscription Groups

From [Apple Docs - Offering Subscriptions](https://developer.apple.com/app-store/subscriptions/):

> A subscription group is a set of in-app purchases that you can create to provide users with a range of content offerings, service levels, or durations to best meet their needs. Users can only buy one subscription within a subscription group at a time. If users would want to buy more that one type of subscription — for example, to subscribe to more than one channel in a streaming app — you can put these in-app purchases in different subscription groups.

You can verify all subscriptions within the same group with the `verifySubscriptions` method:

```swift
let appleValidator = AppleReceiptValidator(service: .production, sharedSecret: "your-shared-secret")
SwiftyStoreKit.verifyReceipt(using: appleValidator) { result in
    switch result {
    case .success(let receipt):
        let productIds = Set([ "com.musevisions.SwiftyStoreKit.Weekly",
                               "com.musevisions.SwiftyStoreKit.Monthly",
                               "com.musevisions.SwiftyStoreKit.Yearly" ])
        let purchaseResult = SwiftyStoreKit.verifySubscriptions(productIds: productIds, inReceipt: receipt)
        switch purchaseResult {
        case .purchased(let expiryDate, let items):
            print("\(productIds) are valid until \(expiryDate)\n\(items)\n")
        case .expired(let expiryDate, let items):
            print("\(productIds) are expired since \(expiryDate)\n\(items)\n")
        case .notPurchased:
            print("The user has never purchased \(productIds)")
        }
    case .error(let error):
        print("Receipt verification failed: \(error)")
    }
}
```

## Notes
The framework provides a simple block based API with robust error handling on top of the existing StoreKit framework. It does **NOT** persist in app purchases data locally. It is up to clients to do this with a storage solution of choice (i.e. NSUserDefaults, CoreData, Keychain).

#### Swift 2.x / 3.x / 4.x

| Language  | Branch | Pod version | Xcode version |
| --------- | ------ | ----------- | ------------- |
| Swift 4.x | [master](https://github.com/bizz84/SwiftyStoreKit/tree/master) | >= 0.10.4 | Xcode 9 or greater|
| Swift 3.x | [master](https://github.com/bizz84/SwiftyStoreKit/tree/master) | >= 0.5.x | Xcode 8.x |
| Swift 2.3 | [swift-2.3](https://github.com/bizz84/SwiftyStoreKit/tree/swift-2.3) | 0.4.x | Xcode 8, Xcode 7.3.x |
| Swift 2.2 | [swift-2.2](https://github.com/bizz84/SwiftyStoreKit/tree/swift-2.2) | 0.3.x | Xcode 7.3.x |


## Change Log

See the [Releases Page](https://github.com/bizz84/SwiftyStoreKit/releases).

## Sample Code
The project includes demo apps [for iOS](https://github.com/bizz84/SwiftyStoreKit/blob/master/SwiftyStoreKit-iOS-Demo/ViewController.swift) [and macOS](https://github.com/bizz84/SwiftyStoreKit/blob/master/SwiftyStoreKit-macOS-Demo/ViewController.swift) showing how to use SwiftyStoreKit.
Note that the pre-registered in app purchases in the demo apps are for illustration purposes only and may not work as iTunes Connect may invalidate them.

## Essential Reading
* [Apple - WWDC16, Session 702: Using Store Kit for In-app Purchases with Swift 3](https://developer.apple.com/videos/play/wwdc2016/702/)
* [Apple - TN2387: In-App Purchase Best Practices](https://developer.apple.com/library/content/technotes/tn2387/_index.html)
* [Apple - TN2413: In-App Purchase FAQ](https://developer.apple.com/library/content/technotes/tn2413/_index.html) (also see [Cannot connect to iTunes Store](https://developer.apple.com/library/content/technotes/tn2413/_index.html#//apple_ref/doc/uid/DTS40016228-CH1-ERROR_MESSAGES-CANNOT_CONNECT_TO_ITUNES_STORE))
* [Apple - TN2259: Adding In-App Purchase to Your Applications](https://developer.apple.com/library/content/technotes/tn2259/_index.html)
* [iTunes Connect Developer Help - Workflow for configuring in-app purchases](https://help.apple.com/itunes-connect/developer/#/devb57be10e7)
* [Apple - About Receipt Validation](https://developer.apple.com/library/content/releasenotes/General/ValidateAppStoreReceipt/Introduction.html)
* [Apple - Receipt Validation Programming Guide](https://developer.apple.com/library/content/releasenotes/General/ValidateAppStoreReceipt/Chapters/ReceiptFields.html#//apple_ref/doc/uid/TP40010573-CH106-SW1)
* [Apple - Validating Receipts Locally](https://developer.apple.com/library/content/releasenotes/General/ValidateAppStoreReceipt/Chapters/ValidateLocally.html)
* [Apple - Working with Subscriptions](https://developer.apple.com/library/content/documentation/NetworkingInternet/Conceptual/StoreKitGuide/Chapters/Subscriptions.html#//apple_ref/doc/uid/TP40008267-CH7-SW6)
* [Apple - Offering Subscriptions](https://developer.apple.com/app-store/subscriptions/)
* [Apple - Restoring Purchased Products](https://developer.apple.com/library/content/documentation/NetworkingInternet/Conceptual/StoreKitGuide/Chapters/Restoring.html#//apple_ref/doc/uid/TP40008267-CH8-SW9)
* [Apple - Testing In-App Purchase Products](https://developer.apple.com/library/content/documentation/LanguagesUtilities/Conceptual/iTunesConnectInAppPurchase_Guide/Chapters/TestingInAppPurchases.html): includes info on duration of subscriptions in sandbox mode
* [objc.io - Receipt Validation](https://www.objc.io/issues/17-security/receipt-validation/)

I have also written about building SwiftyStoreKit on Medium:

* [How I got 1000 ⭐️ on my GitHub Project](https://medium.com/ios-os-x-development/how-i-got-1000-%EF%B8%8F-on-my-github-project-654d3d394ca6#.1idp27olf)
* [Maintaining a Growing Open Source Project](https://medium.com/@biz84/maintaining-a-growing-open-source-project-1d385ca84c5#.4cv2g7tdc)

### Troubleshooting 

* [Apple TN 2413 - Why are my product identifiers being returned in the invalidProductIdentifiers array?](https://developer.apple.com/library/content/technotes/tn2413/_index.html#//apple_ref/doc/uid/DTS40016228-CH1-TROUBLESHOOTING-WHY_ARE_MY_PRODUCT_IDENTIFIERS_BEING_RETURNED_IN_THE_INVALIDPRODUCTIDENTIFIERS_ARRAY_)
* [Invalid Product IDs](http://troybrant.net/blog/2010/01/invalid-product-ids/): Checklist of common mistakes
* [Testing Auto-Renewable Subscriptions on iOS](http://davidbarnard.com/post/164337147440/testing-auto-renewable-subscriptions-on-ios)
* [Apple forums - iOS 11 beta sandbox - cannot connect to App Store](https://forums.developer.apple.com/message/261428#261428)

## Video Tutorials

#### Jared Davidson: In App Purchases! (Swift 3 in Xcode : Swifty Store Kit)

<a href="https://www.youtube.com/watch?v=dwPFtwDJ7tcb"><img src="https://raw.githubusercontent.com/bizz84/SwiftyStoreKit/master/Screenshots/VideoTutorial-JaredDavidson.jpg" width="854" /></a>

#### [@rebeloper](https://github.com/rebeloper): Ultimate In-app Purchases Guide

<a href="https://www.youtube.com/watch?v=bIyj6BZ1-Qw&list=PL_csAAO9PQ8b9kqrltk2_SpYslTwyrwjb"><img src="https://raw.githubusercontent.com/bizz84/SwiftyStoreKit/master/Screenshots/VideoTutorial-Rebeloper.jpg" width="854" /></a>

## Payment flows: implementation details
In order to make a purchase, two operations are needed:

- Perform a `SKProductRequest` to obtain the `SKProduct` corresponding to the product identifier.

- Submit the payment and listen for updated transactions on the `SKPaymentQueue`.

The framework takes care of caching SKProducts so that future requests for the same `SKProduct` don't need to perform a new `SKProductRequest`.

#### Payment queue

The following list outlines how requests are processed by SwiftyStoreKit.

* `SKPaymentQueue` is used to queue payments or restore purchases requests.
* Payments are processed serially and in-order and require user interaction.
* Restore purchases requests don't require user interaction and can jump ahead of the queue.
* `SKPaymentQueue` rejects multiple restore purchases calls.
* Failed transactions only ever belong to queued payment requests.
* `restoreCompletedTransactionsFailedWithError` is always called when a restore purchases request fails.
* `paymentQueueRestoreCompletedTransactionsFinished` is always called following 0 or more update transactions when a restore purchases request succeeds.
* A complete transactions handler is require to catch any transactions that are updated when the app is not running.
* Registering a complete transactions handler when the app launches ensures that any pending transactions can be cleared.
* If a complete transactions handler is missing, pending transactions can be mis-attributed to any new incoming payments or restore purchases.

The order in which transaction updates are processed is:

1. payments (transactionState: `.purchased` and `.failed` for matching product identifiers)
2. restore purchases (transactionState: `.restored`, or `restoreCompletedTransactionsFailedWithError`, or `paymentQueueRestoreCompletedTransactionsFinished`)
3. complete transactions (transactionState: `.purchased`, `.failed`, `.restored`, `.deferred`)

Any transactions where state is `.purchasing` are ignored.

See [this pull request](https://github.com/bizz84/SwiftyStoreKit/pull/131) for full details about how the payment flows have been implemented.

## Credits
Many thanks to [phimage](https://github.com/phimage) for adding macOS support and receipt verification.

## Apps using SwiftyStoreKit

It would be great to showcase apps using SwiftyStoreKit here. Pull requests welcome :)

<<<<<<< HEAD
* [Every Plant, Ever](https://itunes.apple.com/us/app/every-plant-ever/id1433967019) - The sticker pack of every plant, ever.
=======
* [Countdown](https://countdowns.download/ssk) - Countdown the days until your next vacation, deadline, or event
>>>>>>> f3a695d9
* [MDacne](https://itunes.apple.com/app/id1044050208) - Acne analysis and treatment
* [Pixel Picker](https://itunes.apple.com/app/id930804327) - Image Color Picker
* [KType](https://itunes.apple.com/app/id1037000234) - Space shooter game
* [iPic](https://itunes.apple.com/app/id1101244278) - Automatically upload images and save Markdown links
* [iHosts](https://itunes.apple.com/app/id1102004240) - Perfect for editing /etc/hosts
* [Arise](http://www.abnehm-app.de/) - Calorie counter
* [Truth Truth Lie](https://itunes.apple.com/app/id1130832864) - iMessage game, featured by Apple
* [Tactus Music Player](https://itunes.apple.com/app/id557446352) - Alternative music player app
* [Drops](https://itunes.apple.com/app/id939540371) - Language learning app
* [Fresh Snow](https://itunes.apple.com/app/id1063000470) - Colorado Ski Report
* [Zmeu Grand Canyon](http://grandcanyon.zmeu.guide/) - Interactive hiking map & planner
* [OB Monitor](https://itunes.apple.com/app/id1073398446) - The app for Texas Longhorns athletics fans
* [Talk Dim Sum](https://itunes.apple.com/us/app/talk-dim-sum/id953929066) - Your dim sum companion

A full list of apps is published [on AppSight](https://www.appsight.io/sdk/574154).

## License

Copyright (c) 2015-2018 Andrea Bizzotto bizz84@gmail.com

Permission is hereby granted, free of charge, to any person obtaining a copy of this software and associated documentation files (the "Software"), to deal in the Software without restriction, including without limitation the rights to use, copy, modify, merge, publish, distribute, sublicense, and/or sell copies of the Software, and to permit persons to whom the Software is furnished to do so, subject to the following conditions:

The above copyright notice and this permission notice shall be included in all copies or substantial portions of the Software.

THE SOFTWARE IS PROVIDED "AS IS", WITHOUT WARRANTY OF ANY KIND, EXPRESS OR IMPLIED, INCLUDING BUT NOT LIMITED TO THE WARRANTIES OF MERCHANTABILITY, FITNESS FOR A PARTICULAR PURPOSE AND NONINFRINGEMENT. IN NO EVENT SHALL THE AUTHORS OR COPYRIGHT HOLDERS BE LIABLE FOR ANY CLAIM, DAMAGES OR OTHER LIABILITY, WHETHER IN AN ACTION OF CONTRACT, TORT OR OTHERWISE, ARISING FROM, OUT OF OR IN CONNECTION WITH THE SOFTWARE OR THE USE OR OTHER DEALINGS IN THE SOFTWARE.<|MERGE_RESOLUTION|>--- conflicted
+++ resolved
@@ -722,11 +722,8 @@
 
 It would be great to showcase apps using SwiftyStoreKit here. Pull requests welcome :)
 
-<<<<<<< HEAD
 * [Every Plant, Ever](https://itunes.apple.com/us/app/every-plant-ever/id1433967019) - The sticker pack of every plant, ever.
-=======
 * [Countdown](https://countdowns.download/ssk) - Countdown the days until your next vacation, deadline, or event
->>>>>>> f3a695d9
 * [MDacne](https://itunes.apple.com/app/id1044050208) - Acne analysis and treatment
 * [Pixel Picker](https://itunes.apple.com/app/id930804327) - Image Color Picker
 * [KType](https://itunes.apple.com/app/id1037000234) - Space shooter game
