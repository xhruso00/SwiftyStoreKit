--- conflicted
+++ resolved
@@ -798,11 +798,8 @@
 * [Talk Dim Sum](https://itunes.apple.com/us/app/talk-dim-sum/id953929066) - Your dim sum companion
 * [Sluggard](https://itunes.apple.com/app/id1160131071) - Perform simple exercises to reduce the risks of sedentary lifestyle
 * [Debts iOS](https://debts.ivanvorobei.by/ios) & [Debts macOS](https://debts.ivanvorobei.by/macos) - Track amounts owed
-<<<<<<< HEAD
 * [Botcher](https://itunes.apple.com/us/app/id1522337788) - Good for finding something to do
-=======
 * [Hashr](https://apps.apple.com/app/id1166499829) - Generate unique password hashes based on website and master password
->>>>>>> 849212d5
 
 A full list of apps is published [on AppSight](https://www.appsight.io/sdk/574154).
 
